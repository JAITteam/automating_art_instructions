--- conflicted
+++ resolved
@@ -1,13 +1,7 @@
 # automating_art_instructions
-
-
 
 the v1.0 has reporting, error for no logo info, image found, organizing the sales orders in report.
 
-<<<<<<< HEAD
-the v2.0 has enhanced columns in report, added code for formatting the detailed report column arder, added code for formatting the pdf report.
+the v2.0 has enhanced columns in report, added code for formatting the detailed report column order, added code for formatting the pdf report.
 
-the v3.0 has added code for pdf generation tracking ui and status.
-=======
-the v2.0 has enhanced columns in report, added code for formatting the detailed report column order, added code for formatting the pdf report.
->>>>>>> 0cbefaca
+the v3.0 has added code for pdf generation tracking ui and status.